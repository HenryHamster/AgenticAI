--- conflicted
+++ resolved
@@ -23,10 +23,4 @@
     model_config = ConfigDict(extra="forbid")
     character_state: List[CharacterState]
     world_state: WorldState
-<<<<<<< HEAD
-    narrative_result: str = Field(default ="")
-    evaluation: List[PlayerEvaluation] = Field(default_factory=list)
-    
-=======
-    narrative_result: str = Field(default ="")    
->>>>>>> 82c972be
+    narrative_result: str = Field(default ="")    