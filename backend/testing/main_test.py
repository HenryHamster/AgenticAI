--- conflicted
+++ resolved
@@ -22,14 +22,6 @@
 load_dotenv()
 from dotenv import load_dotenv
 
-<<<<<<< HEAD
-=======
-# append the parent directory to the path BEFORE imports
-sys.path.append(os.path.dirname(os.path.dirname(os.path.abspath(__file__))))
-
-load_dotenv()
-
->>>>>>> b22c9b65
 
 from datetime import datetime
 # Imports from your project
