"""
FastAPI routes for game management
"""

from typing import List, Dict, Any
import uuid
from fastapi import APIRouter, HTTPException, Response, Query, BackgroundTasks
from services.database.gameService import (
    get_game_run_from_database,
    save_game_to_database,
    get_all_games_from_database,
)
from services.gameWorker import run_game_async
from schema.gameModel import GameModel, PlayerConfigModel
from schema.enums import GameStatus
from api.apiDtoModel import CreateGameRequest
from api.transformers import transform_game_for_frontend
from services.evaluationService import evaluate_game_responses

router = APIRouter()


@router.get("/health")
async def health_check():
    return {"status": "healthy"}


@router.post("/games/create")
async def create_game_endpoint(
    request: CreateGameRequest,
    background_tasks: BackgroundTasks,
):
    try:
        # Create a unique game ID
        game_id = f"game_{uuid.uuid4().hex[:8]}"
        
        # Extract game configuration
        game_config = request.game_config
        players = request.players
        number_of_players = len(players)
        

        print("characters:", players)
        # Convert player configs to PlayerConfigModel
        player_config_models = [
            PlayerConfigModel(
                name=p.name,
                starting_health=p.starting_health,
                starting_currency=p.starting_currency,
<<<<<<< HEAD
                character_class=p.character_class
=======
                agent_prompt=p.agent_prompt or "",
>>>>>>> eaf73c4a
            )
            for p in players
        ]
        
        # Create database entry with all configuration
        game_model = GameModel(
            id=game_id,
            name=f"{game_id}",
            description=f"Game with {number_of_players} players, world size {game_config.world_size}",
            status=GameStatus.PENDING,  # Game starts as pending, worker will activate it
            model=game_config.model_mode,
            world_size=game_config.world_size,
            currency_target=game_config.currency_target,
            total_players=number_of_players,
            max_turns=game_config.max_turns,
            player_configs=player_config_models,
            # Store default values for backward compatibility
            starting_currency=players[0].starting_currency if players else 0,
            starting_health=players[0].starting_health if players else 100,
        )
        
        # Save game configuration to database
        save_game_to_database(game_model)

        # Trigger the game worker to initialize and run the game asynchronously
        # Worker will fetch all configuration from database
        background_tasks.add_task(
            run_game_async,
            game_id=game_id,
            verbose=True,
        )

        return {
            "game_id": game_id,
            "status": "created",
            "message": "Game created and worker started. The game will run in the background.",
            "config": {
                "game_config": game_config.model_dump(),
                "players": [p.model_dump() for p in players],
                "number_of_players": number_of_players,
            },
        }
    except Exception as e:
        raise HTTPException(status_code=500, detail=f"Failed to create game: {str(e)}")


@router.get("/games")
async def get_all_games():
    """Get all games without their turns"""
    try:
        games = get_all_games_from_database()
        return [transform_game_for_frontend(game, include_turns=False) for game in games]
    except Exception as e:
        raise HTTPException(status_code=500, detail=f"Failed to get games: {str(e)}")


@router.get("/game/{game_id}")
async def get_game_detail(
    game_id: str,
    include_turns: bool = Query(
        default=False, description="Include all game turns in the response"
    ),
):
    try:
        game_run = get_game_run_from_database(game_id)
        return transform_game_for_frontend(game_run, include_turns=include_turns)
    except ValueError as e:
        raise HTTPException(status_code=404, detail=f"Game not found: {str(e)}")
    except Exception as e:
        raise HTTPException(status_code=500, detail=f"Failed to get game: {str(e)}")

@router.get("/game/eval/{game_id}")
async def evaluate_game(
    game_id: str
):
    try:
        return evaluate_game_responses(game_id, service_type="custom")
    except ValueError as e:
        raise HTTPException(status_code=404, detail=f"Game not found: {str(e)}")
    except Exception as e:
        raise HTTPException(status_code=500, detail=f"Failed to evaluate game: {str(e)}")<|MERGE_RESOLUTION|>--- conflicted
+++ resolved
@@ -47,11 +47,8 @@
                 name=p.name,
                 starting_health=p.starting_health,
                 starting_currency=p.starting_currency,
-<<<<<<< HEAD
-                character_class=p.character_class
-=======
-                agent_prompt=p.agent_prompt or "",
->>>>>>> eaf73c4a
+                character_class=p.character_class,
+                agent_prompt=p.agent_prompt or ""
             )
             for p in players
         ]
