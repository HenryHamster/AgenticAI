--- conflicted
+++ resolved
@@ -8,17 +8,14 @@
     money_change: int = Field()
     health_change: int = Field()
     position_change: List[int] = Field(min_length=2, max_length=2)
-<<<<<<< HEAD
     experience_change: int = Field(default=0)
     resource_changes: Dict[str, int] = Field(default_factory=dict)
-    inventory_changes: Dict[str, List[str]] = Field(default_factory=lambda: {"added": [], "removed": []})
+    #inventory_changes: Dict[str, List[str]] = Field(default_factory=lambda: {"added": [], "removed": []})
     skill_cooldowns: Dict[str, int] = Field(default_factory=dict)
     new_unlocks: List[str] = Field(default_factory=list)
     action_was_invalid: bool = Field(default=False)
-=======
     inventory_add: Optional[List[str]] = Field(default=None)
     inventory_remove: Optional[List[str]] = Field(default=None)
->>>>>>> eaf73c4a
 
 class TileState(BaseModel):
     model_config = ConfigDict(extra="forbid")
@@ -51,10 +48,7 @@
     starting_health: int = Field(default=100, ge=1, description="Starting health for this player")
     starting_currency: int = Field(default=0, ge=0, description="Starting currency for this player")
     character_class: Optional[str] = Field(default=None, description="Character class (Warrior, Mage, Rogue)")
-<<<<<<< HEAD
-=======
     agent_prompt: Optional[str] = Field(default="", description="Additional instructions for this player's agent")
->>>>>>> eaf73c4a
 
 class GameConfig(BaseModel):
     """Game-level configuration"""
