#Handles game logic and loop
from src.app.Player import Player
from src.app.Tile import Tile
from database.fileManager import FileManager, Savable
from src.app.DungeonMaster import DungeonMaster
from typing import override
import json
from schema.dataModels import GameResponse, CharacterState, WorldState
from schema.gameModel import GameModel, GameStateModel
from schema.playerModel import PlayerModel
from schema.tileModel import TileModel
from schema.dungeonMasterModel import DungeonMasterModel
from lib.database.gameService import save_game_to_database, load_game_from_database
import asyncio
from core.settings import GameConfig

class Game(Savable):
    players: dict[str,Player]
    dm: DungeonMaster
    file_manager: FileManager
    tiles: dict[tuple[int,int],Tile]

    def __init__(self, player_info:dict[str,dict], dm_info:dict | None = None):
        self.dm = DungeonMaster()
        self.dm.load(dm_info if dm_info is not None else {})
        self.file_manager = FileManager()
        self.players = {}
        for uid, pdata in player_info.items():
            if not isinstance(pdata, dict):
                raise ValueError(f"Player info for {uid} must be a dict, got {type(pdata)}")
            p = Player(uid)
            p.load(pdata)
            if p.UID != uid:
                p.UID = uid  # enforce key ↔ object UID consistency
            self.players[uid] = p
        self.tiles = {(i, j): self.dm.generate_tile((i,j)) for i in range(-GameConfig.world_size, GameConfig.world_size + 1) for j in range(-GameConfig.world_size, GameConfig.world_size + 1)}
    def step(self):
        player_responses, verdict = [], ""
        sorted_uids = sorted(self.players.keys())
        for _ in range(GameConfig.num_responses):
            player_responses = {
                UID: self.players[UID].get_action({"Self":self.players[UID].save(), "Players (excluding self)": {id: self.players[id].save() for id in sorted_uids if id != UID}, "tiles": self._get_viewable_tiles_payload(self.players[UID].position, GameConfig.player_vision),
                              "verdict": verdict, "uid": UID, "position": self.players[UID].position})
                for UID in sorted_uids
            }
            verdict = self.dm.respond_actions({"Players": {UID: self.players[UID].save() for UID in sorted_uids},"Responses": player_responses, "Past Verdict": verdict})    
        self.handle_verdict(verdict)
    @staticmethod
    def _tile_payload(tile: Tile) -> dict:
        """Plain-Python view of a tile for prompts/serialization."""
        return tile.to_dict()
    
    @override
    def save(self) -> str:
<<<<<<< HEAD
        return Savable.toJSON({
            "players": {UID: Savable.fromJSON(self.players[UID].save()) for UID in self.players.keys()},  # list of dicts
            "dm": Savable.fromJSON(self.dm.save()),                         # dict
            "tiles": [t.to_dict() for t in self.tiles.values()],
            "player_responses": {UID: self.players[UID].get_responses_history()[-1] for UID in self.players.keys() if self.players[UID].get_responses_history()},
            "dungeon_master_verdict": self.dm.get_responses_history()[-1] if self.dm.get_responses_history() else ""
        })
=======
        # Convert players to PlayerModel format
        players_data = {}
        for uid, player in self.players.items():
            player_data = Savable.fromJSON(player.save())
            players_data[uid] = PlayerModel(**player_data)
        
        # Convert DM to DungeonMasterModel format
        dm_data = Savable.fromJSON(self.dm.save())
        dm_model = DungeonMasterModel(**dm_data)
        
        # Convert tiles to TileModel format
        tiles_data = [TileModel(**tile.to_dict()) for tile in self.tiles.values()]
        
        # Create game state
        game_state = GameStateModel(
            players=players_data,
            dm=dm_model,
            tiles=tiles_data,
            player_responses={uid: player.get_responses_history()[-1] if player.get_responses_history() else "" 
                            for uid, player in self.players.items()},
            dungeon_master_verdict=self.dm.get_responses_history()[-1] if self.dm.get_responses_history() else ""
        )
        
        # Create game model
        game_data = GameModel(
            id=getattr(self, 'game_id', 'default_game'),
            name=getattr(self, 'name', 'Untitled Game'),
            description=getattr(self, 'description', ''),
            status=getattr(self, 'status', 'active'),
            game_state=game_state
        )
        
        # Save to database using lib function
        saved_id = save_game_to_database(game_data)
        
        # Return JSON string for compatibility
        return Savable.toJSON(game_data.model_dump())
>>>>>>> 82c972be
    
    @override
    def load(self, loaded_data: dict | str | None = None, game_id: str | None = None):
        # If game_id is provided, load from database using lib function
        if game_id:
            try:
                game_model = load_game_from_database(game_id)
                game_state = game_model.game_state
            except ValueError as e:
                raise ValueError(f"Failed to load game {game_id}: {str(e)}")
        else:
            # Handle string input
            if isinstance(loaded_data, str):
                loaded_data = Savable.fromJSON(loaded_data)
            
            if not loaded_data:
                raise ValueError("No data provided to load")
            
            # Validate with GameModel
            try:
                game_model = GameModel(**loaded_data)
                game_state = game_model.game_state
            except Exception as e:
                raise ValueError(f"Invalid game data format: {str(e)}")
        
        # Load players
        self.players = {}
        for uid, player_data in game_state.players.items():
            if hasattr(player_data, 'model_dump'):
                player_dict = player_data.model_dump()
            else:
                player_dict = player_data
            
            # Handle legacy field names (UID -> uid)
            if 'UID' in player_dict and 'uid' not in player_dict:
                player_dict['uid'] = player_dict['UID']
            
            p = Player(uid)
            p.load(player_dict)
            if p.UID != uid:
                p.UID = uid  # enforce key ↔ object UID consistency
            self.players[uid] = p

        # Load DM
        self.dm = DungeonMaster()
        dm_data = game_state.dm.model_dump() if hasattr(game_state.dm, 'model_dump') else game_state.dm
        self.dm.load(dm_data)

        # Load tiles
        tiles_map: dict[tuple[int, int], Tile] = {}
        for tile_data in game_state.tiles:
            if hasattr(tile_data, 'model_dump'):
                tile_dict = tile_data.model_dump()
            else:
                tile_dict = tile_data
            
            t = Tile.from_dict(tile_dict)
            tiles_map[(t.position[0], t.position[1])] = t
        self.tiles = tiles_map
        
        # Store game metadata
        self.game_id = game_model.id
        self.name = game_model.name
        self.description = game_model.description
        self.status = game_model.status

    def get_viewable_tiles(self,position:tuple[int,int], vision:int = 1) -> list[Tile]:
        tiles = []
        for x in range(-vision,vision+1):
            for y in range(-vision+x,vision-x+1):
                tiles.append(self.get_tile((position[0]+x,position[1]+y)))
        return tiles
    
    def _get_viewable_tiles_payload(self,position:tuple[int,int], vision:int = 1) -> list[dict]:
        return [self._tile_payload(t) for t in self.get_viewable_tiles(position, vision)]
    def _get_responses_at_frame(self, frame:int) -> dict[str,str]:
        responses = {}
        for uid, player in self.players.items():
            hist = player.get_responses_history()
            if hist and len(hist) > frame:
                responses[uid] = hist[frame]
        if self.dm._responses and len(self.dm._responses) > frame:
            responses["DM"] = self.dm._responses[frame]
        return responses
    def handle_verdict(self, verdict: GameResponse | dict | str | None):
        """
        Apply a DM verdict to game state.
        - Accepts GameResponse (pydantic), dict-like, or JSON string.
        - Supports multiple players via CharacterState entries keyed by uid.
        - Ignores/records unknown or false UIDs without raising.
        - Clamps negative money/health to 0.
        - Applies world_state tile updates when present.
        """
        if verdict is None:
            return

        # --- Coerce input into a GameResponse safely (pydantic v1/v2 compatible) ---
        def _pyd_parse_dict(model_cls, data: dict):
            # v2: model_validate, v1: parse_obj
            if hasattr(model_cls, "model_validate"):
                return model_cls.model_validate(data)  # pydantic v2
            return model_cls.parse_obj(data)          # pydantic v1

        def _pyd_parse_json(model_cls, data: str):
            # v2: model_validate_json, v1: parse_raw
            if hasattr(model_cls, "model_validate_json"):
                return model_cls.model_validate_json(data)  # pydantic v2
            return model_cls.parse_raw(data)                # pydantic v1

        parsed: GameResponse | None = None
        try:
            if isinstance(verdict, GameResponse):
                parsed = verdict
            elif isinstance(verdict, dict):
                parsed = _pyd_parse_dict(GameResponse, verdict)
        except Exception as E:
            raise ValueError(f"Failed to parse verdict into GameResponse: {E}.")

        if parsed is None or not isinstance(getattr(parsed, "character_state", None), list):
            return #Don't throw errors if state is empty

        # --- Apply per-player character updates ---
        unknown_uids: list[str] = []
        for cs in parsed.character_state:
            # Tolerate entries that aren't CharacterState (e.g., dicts)
            try:
                if not isinstance(cs, CharacterState):
                    cs = _pyd_parse_dict(CharacterState, cs if isinstance(cs, dict) else cs.__dict__)
            except Exception:
                continue

            uid = getattr(cs, "uid", None)
            if not uid or uid == "INVALID":
                print(f"[handle_verdict] Ignored CharacterState with missing/invalid UID: {cs}")
                continue

            player = self.players.get(uid)
            if player is None:
                unknown_uids.append(uid)
                continue

            # Position (len 2, ints). Fall back to current if malformed.
            try:
                pos_raw = list(getattr(cs, "position_change", []))
                if len(pos_raw) >= 2:
                    new_pos = (int(pos_raw[0]), int(pos_raw[1]))
                else:
                    new_pos = (0,0)
            except Exception:
                new_pos = (0,0)

            # Money/Health (clamp to >= 0). Keep current if absent.
            try:
                money = getattr(cs, "money_change", player.values.money)
            except Exception:
                money = 0

            try:
                health = getattr(cs, "health_change", player.values.health)
            except Exception:
                health = 0

            player.update_position(new_pos)
            player.values.update_money(money)
            player.values.update_health(health)

        if unknown_uids:
            print(f"[handle_verdict] Ignored unknown UIDs: {sorted(set(unknown_uids))}")

        # --- Apply world updates to tiles if provided ---
        ws = getattr(parsed, "world_state", None)
        tiles_payload = getattr(ws, "tiles", None) if ws else None
        if tiles_payload:
            for td in tiles_payload:
                try:
                    if isinstance(td, dict):
                        t = Tile.from_dict(td)
                    else:
                        # Attribute-style fallback
                        pos_attr = list(getattr(td, "position")) #Throw exception when invalid position
                        desc_attr = getattr(td, "description", "")
                        t = Tile.from_dict({"position": pos_attr, "description": desc_attr})
                    self.tiles[(t.position[0], t.position[1])].update_description(t.description)
                except Exception:
                    continue
    #Accessor functions
    def get_tile(self, position: tuple[int,int]) -> Tile:
        if abs(position[0]) > GameConfig.world_size or abs(position[1]) > GameConfig.world_size:
            return Tile("This is an invalid tile. You cannot interact with or enter this tile.", position=position)
        if position not in self.tiles:
            self.tiles[position] = self.dm.generate_tile(position)
        return self.tiles[position]
    def get_all_tiles(self) -> dict[tuple[int,int],Tile]:   
        return self.tiles   
    def get_player(self, UID: str) -> Player:   
        return self.players[UID]
    def get_all_players(self) -> dict[str,Player]:  
        return self.players
    def get_dm(self) -> DungeonMaster:  
        return self.dm<|MERGE_RESOLUTION|>--- conflicted
+++ resolved
@@ -52,15 +52,6 @@
     
     @override
     def save(self) -> str:
-<<<<<<< HEAD
-        return Savable.toJSON({
-            "players": {UID: Savable.fromJSON(self.players[UID].save()) for UID in self.players.keys()},  # list of dicts
-            "dm": Savable.fromJSON(self.dm.save()),                         # dict
-            "tiles": [t.to_dict() for t in self.tiles.values()],
-            "player_responses": {UID: self.players[UID].get_responses_history()[-1] for UID in self.players.keys() if self.players[UID].get_responses_history()},
-            "dungeon_master_verdict": self.dm.get_responses_history()[-1] if self.dm.get_responses_history() else ""
-        })
-=======
         # Convert players to PlayerModel format
         players_data = {}
         for uid, player in self.players.items():
@@ -98,7 +89,6 @@
         
         # Return JSON string for compatibility
         return Savable.toJSON(game_data.model_dump())
->>>>>>> 82c972be
     
     @override
     def load(self, loaded_data: dict | str | None = None, game_id: str | None = None):
