--- conflicted
+++ resolved
@@ -99,16 +99,9 @@
             "uid": self.UID,
             "position": list(self.position),
             "model": self.model,
-<<<<<<< HEAD
-            "player_class": self.player_class.name,          # store the key, not the object
-            "player_description": self.player_class.description, # for reference only
-            "values": Savable.fromJSON(self.values.save()),  # dict, not string
-#            "responses": list(getattr(self, "_responses", [])),
-=======
             "player_class": self.player_class.name,
             "values": Savable.fromJSON(self.values.save()),
             "responses": list(getattr(self, "_responses", []))
->>>>>>> 82c972be
         }
         
         # Validate with PlayerModel
