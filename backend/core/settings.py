"""
Configuration settings for the AgenticAI game
"""
import os
from dataclasses import dataclass
from typing import Dict, Any
from typing import Final
from dotenv import load_dotenv

load_dotenv()

@dataclass
class GameConfig:
    """Game configuration settings"""
    # Game mechanics
    max_turns: int = 100
<<<<<<< HEAD
=======

>>>>>>> 82c972be
    world_size: int = 1
    starting_wealth: int = 100
    starting_health: int = 100
    player_vision: int = 0 #Measured in tiles away from player position
    # AI settings
    num_responses: int = 1 #Number of verdicts per action
    max_ai_retries: int = 0
    ai_timeout: int = 30  # seconds
    
    # File paths
    save_dir: str = "saves"
    data_dir: str = "data"
    
    def __post_init__(self):
        """Ensure directories exist"""
        os.makedirs(self.save_dir, exist_ok=True)
        os.makedirs(self.data_dir, exist_ok=True)

@dataclass
class AIConfig:
    """AI service configuration"""
    # OpenAI settings
    openai_api_key: str = os.getenv("OPENAI_API_KEY", "")
    openai_timeout: int = 30
    openai_max_tokens: int = 1000
    openai_model: str = "gpt-4.1-nano"
    openai_temperature: float = 0.7

    # Claude settings
    claude_api_key: str = os.getenv("CLAUDE_API_KEY", "")
    claude_model: str = "claude-3-sonnet-20240229"
    claude_temperature: float = 0.7

    # General AI settings
    system_prompt: str = "You are a D&D player character focused on maximizing wealth. Make strategic decisions to selfishly maximize your wealth at any cost. Be aware that you're actions may not follow through as intended."
    tile_prompt: str = (
        "You are the Dungeon Master of a tile-based fantasy world. "
        "Describe the terrain at the given coordinates in one vivid, concise sentence. "
        "Focus on environment and physical details only.\n\n"
        "Ensure that all tiles are interesting and provide opportunities."
        "Keep tone immersive and neutral-fantasy. Avoid repetition between nearby tiles.\n"
    )
    tile_update_prompt: str = (
        "You are the Dungeon Master. Update the tile’s one-sentence description "
        "to reflect a recent event. Keep tone immersive and concise. "
        "Describe only visible environmental changes, no dialogue or story."
    )
    dm_prompt: str = (
        "You are God. "
        "Return one structured_response of type GameResponse as the VERDICT for players' actions based on their actual capabilities and current physical status (i.e. health/inventory) (i.e. if a human tries to cast a spell that is wrong and if a dragon tries to get into a small hall that is invalid.).\n\n"
        "Rules:\n"
        "1) Follow natural logic with balance, consistency, and immersion.\n"
        "2) For each player in info.players, output one CharacterState keyed by UID.\n"
        "3) Give only CHANGES:\n"
        "   - money_change: gold ±int\n"
        "   - health_change: HP ±int\n"
        "   - position_change: [dx, dy]\n"
        "   Never output absolute totals.\n"
        "5) Let players recover health slowly over time if they take no risks.\n"
        "4) world_state.tiles fully replaces tile descriptions but keeps coordinates fixed.\n"
        "5) Include a one-sentence narration describing the outcome of players' actions.\n"
        "6) Evaluate each player's action on three axes using the FULL scale (0-100):\n"
        "   - creativity: 0-20 = mundane/obvious, 21-40 = slightly clever, 41-60 = creative, 61-80 = very innovative, 81-100 = exceptionally imaginative\n"
        "   - action_validity: 0-20 = impossible/breaks rules, 21-40 = questionable, 41-60 = plausible with stretches, 61-80 = reasonable, 81-100 = perfectly legal/feasible\n"
        "   - progress_made: 0-20 = counterproductive, 21-40 = minimal gain, 41-60 = moderate advance, 61-80 = significant progress, 81-100 = major wealth opportunity\n"
        "Before you assign a score, consider a possible score and evaluate whether it is justified based on the action's creativity, validity, and potential for progress. Then keep thinking until you are sure it aligns. Add the reasoning for your scores as part of the narrative result."
        "7) CRITICAL: Spread scores widely — avoid clustering around 50 or 70. Differentiate between actions meaningfully.\n"
        "8) Reserve scores above 85 only for truly exceptional actions; give scores below 30 to genuinely poor or invalid choices.\n"
        "9) Use exactly the given player UIDs.\n"
        "10) If nothing changes, set all *_change = 0."
    )
    player_prompt: str = (
        "You are a player who operates in extremes — never taking the moderate path. "
        "On any given turn, you either play with extreme caution and safety, or be way overconfident with bold, greedy ambition (i.e. imagine you have magic skills). "
        "IMPORTANT: Review your past actions and their outcomes. Learn from what generated wealth and what didn't. "
        "If your recent strategies have yielded diminishing returns or grown stale, pivot to exploring new tiles or trying completely different approaches. "
        "Build toward a long-term wealth maximization strategy — consider whether immediate gains or positioning for bigger future opportunities serves you better. "
        "Given the current scenario and your history, propose one action your character will attempt this turn. "
        "Your action should be decidedly at one extreme: either maximally conservative and risk-averse, "
        "or maximally bold and wealth-seeking. Moderate, balanced approaches are forbidden. "
        "Respond with a short phrase or single sentence describing the action only — "
        "You may also move to a different tile, one step at a time to search for new opportunities when your current location offers little upside."
    )
    # Schema instruction for structured responses
    verdict_instruction: str = """
IMPORTANT: You must include at the end of your response a JSON object with the following structure:

{
    "character_state": {
        "money": <integer>,
        "skill_level": <integer>,
        "attributes": {
            "strength": <1-20>,
            "dexterity": <1-20>,
            "intelligence": <1-20>,
            "wisdom": <1-20>,
            "constitution": <1-20>,
            "charisma": <1-20>
        },
        "position": [x, y],
        "current_action": "<string>",
        "inventory": ["<item1>", "<item2>"],
        "health": <integer>,
        "experience": <integer>
    },
    "world_state": {
        "environment_type": "<string>",
        "description": "<string>",
        "available_actions": ["<action1>", "<action2>"],
        "npcs": ["<npc1>", "<npc2>"],
        "treasures": ["<treasure1>"],
        "hazards": ["<hazard1>"]
    },
    "narrative": "<your response text>"
}
"""

# Global configuration instances
game_config = GameConfig()
ai_config = AIConfig()

def get_config() -> Dict[str, Any]:
    """Get all configuration as a dictionary"""
    return {
        "game": game_config,
        "ai": ai_config
    }<|MERGE_RESOLUTION|>--- conflicted
+++ resolved
@@ -14,10 +14,7 @@
     """Game configuration settings"""
     # Game mechanics
     max_turns: int = 100
-<<<<<<< HEAD
-=======
 
->>>>>>> 82c972be
     world_size: int = 1
     starting_wealth: int = 100
     starting_health: int = 100
