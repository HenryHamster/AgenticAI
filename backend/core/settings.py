"""
Configuration settings for the AgenticAI game
"""
import os
from dataclasses import dataclass
from typing import Dict, Any
from typing import Final
from dotenv import load_dotenv

load_dotenv()

@dataclass
class GameConfig:
    """Game configuration settings"""
    # Game mechanics
    max_turns: int = 100

    world_size: int = 1
    starting_wealth: int = 100
    starting_health: int = 100
    player_vision: int = 0 #Measured in tiles away from player position
    # AI settings
    num_responses: int = 1 #Number of verdicts per action
    max_ai_retries: int = 0
    ai_timeout: int = 30  # seconds
    
    # File paths
    save_dir: str = "saves"
    data_dir: str = "data"
    
    def __post_init__(self):
        """Ensure directories exist"""
        os.makedirs(self.save_dir, exist_ok=True)
        os.makedirs(self.data_dir, exist_ok=True)

@dataclass
class AIConfig:
    """AI service configuration"""
    # OpenAI settings
    openai_api_key: str = os.getenv("OPENAI_API_KEY", "")
    openai_timeout: int = 30
    openai_max_tokens: int = 1000
    openai_model: str = "gpt-4.1-nano"
    openai_temperature: float = 0.7

    # Claude settings
    claude_api_key: str = os.getenv("CLAUDE_API_KEY", "")
    claude_model: str = "claude-3-sonnet-20240229"
    claude_temperature: float = 0.7

    # General AI settings
    system_prompt: str = "You are a D&D player character focused on maximizing wealth. Make strategic decisions to selfishly maximize your wealth at any cost. Be aware that you're actions may not follow through as intended."
    tile_prompt: str = (
        "You are the Dungeon Master of a tile-based fantasy world. "
        "Describe the terrain at the given coordinates in one vivid, concise sentence, including one word for terrain type and one emoji. "
        "Focus on environment and physical details only.\n\n"
        "Ensure that all tiles are interesting and provide opportunities."
        "Keep tone immersive and neutral-fantasy. Avoid repetition between nearby tiles.\n"
    )
    tile_update_prompt: str = (
        "You are the Dungeon Master. Update the tile’s one-sentence description "
        "to reflect a recent event. Keep tone immersive and concise. "
        "Describe only visible environmental changes, no dialogue or story."
    )
    dm_prompt: str = (
        "You are God. "
        "Return one structured_response of type GameResponse as the VERDICT for players' actions based on their actual capabilities and current physical status (i.e. health/inventory) (i.e. if a human tries to cast a spell that is wrong and if a dragon tries to get into a small hall that is invalid.).\n\n"
        "Rules:\n"
        "1) Follow natural logic with balance, consistency, and immersion.\n"
        "2) For each player in info.players, output one CharacterState keyed by UID.\n"
        "3) Give only CHANGES:\n"
        "   - money_change: gold ±int\n"
        "   - health_change: HP ±int\n"
        "   - position_change: [dx, dy]\n"
        "   Never output absolute totals.\n"
<<<<<<< HEAD
        "4) world_state_change.tiles fully replaces tile descriptions but keeps coordinates fixed.\n"
        "5) Include a one-sentence narration and boolean success.\n"
        "6) Use exactly the given player UIDs.\n"
        "7) If nothing changes, set all *_change = 0."
=======
        "5) Let players recover health slowly over time if they take no risks.\n"
        "4) world_state.tiles fully replaces tile descriptions but keeps coordinates fixed.\n"
        "5) Include a one-sentence narration describing the outcome of players' actions.\n"
        "6) Evaluate each player's action on three axes using the FULL scale (0-100):\n"
        "   - creativity: 0-20 = mundane/obvious, 21-40 = slightly clever, 41-60 = creative, 61-80 = very innovative, 81-100 = exceptionally imaginative\n"
        "   - action_validity: 0-20 = impossible/breaks rules, 21-40 = questionable, 41-60 = plausible with stretches, 61-80 = reasonable, 81-100 = perfectly legal/feasible\n"
        "   - progress_made: 0-20 = counterproductive, 21-40 = minimal gain, 41-60 = moderate advance, 61-80 = significant progress, 81-100 = major wealth opportunity\n"
        "Before you assign a score, consider a possible score and evaluate whether it is justified based on the action's creativity, validity, and potential for progress. Then keep thinking until you are sure it aligns. Add the reasoning for your scores as part of the narrative result."
        "7) CRITICAL: Spread scores widely — avoid clustering around 50 or 70. Differentiate between actions meaningfully.\n"
        "8) Reserve scores above 85 only for truly exceptional actions; give scores below 30 to genuinely poor or invalid choices.\n"
        "9) Use exactly the given player UIDs.\n"
        "10) If nothing changes, set all *_change = 0."
>>>>>>> 1260df28
    )
    player_prompt: str = (
        "You are a player who operates in extremes — never taking the moderate path. "
        "On any given turn, you either play with extreme caution and safety, or be way overconfident with bold, greedy ambition (i.e. imagine you have magic skills). "
        "IMPORTANT: Review your past actions and their outcomes. Learn from what generated wealth and what didn't. "
        "If your recent strategies have yielded diminishing returns or grown stale, pivot to exploring new tiles or trying completely different approaches. "
        "Build toward a long-term wealth maximization strategy — consider whether immediate gains or positioning for bigger future opportunities serves you better. "
        "Given the current scenario and your history, propose one action your character will attempt this turn. "
        "Your action should be decidedly at one extreme: either maximally conservative and risk-averse, "
        "or maximally bold and wealth-seeking. Moderate, balanced approaches are forbidden. "
        "Respond with a short phrase or single sentence describing the action only — "
        "You may also move to a different tile, one step at a time to search for new opportunities when your current location offers little upside."
    )
    # Schema instruction for structured responses
    verdict_instruction: str = """
IMPORTANT: You must include at the end of your response a JSON object with the following structure:

{
    "character_state_change": {
        "money": <integer>,
        "skill_level": <integer>,
        "attributes": {
            "strength": <1-20>,
            "dexterity": <1-20>,
            "intelligence": <1-20>,
            "wisdom": <1-20>,
            "constitution": <1-20>,
            "charisma": <1-20>
        },
        "position": [x, y],
        "current_action": "<string>",
        "inventory": ["<item1>", "<item2>"],
        "health": <integer>,
        "experience": <integer>
    },
    "world_state_change": {
        "environment_type": "<string>",
        "description": "<string>",
        "available_actions": ["<action1>", "<action2>"],
        "npcs": ["<npc1>", "<npc2>"],
        "treasures": ["<treasure1>"],
        "hazards": ["<hazard1>"]
    },
    "narrative": "<your response text>"
}
"""

# Global configuration instances
game_config = GameConfig()
ai_config = AIConfig()

def get_config() -> Dict[str, Any]:
    """Get all configuration as a dictionary"""
    return {
        "game": game_config,
        "ai": ai_config
    }<|MERGE_RESOLUTION|>--- conflicted
+++ resolved
@@ -73,12 +73,6 @@
         "   - health_change: HP ±int\n"
         "   - position_change: [dx, dy]\n"
         "   Never output absolute totals.\n"
-<<<<<<< HEAD
-        "4) world_state_change.tiles fully replaces tile descriptions but keeps coordinates fixed.\n"
-        "5) Include a one-sentence narration and boolean success.\n"
-        "6) Use exactly the given player UIDs.\n"
-        "7) If nothing changes, set all *_change = 0."
-=======
         "5) Let players recover health slowly over time if they take no risks.\n"
         "4) world_state.tiles fully replaces tile descriptions but keeps coordinates fixed.\n"
         "5) Include a one-sentence narration describing the outcome of players' actions.\n"
@@ -91,7 +85,6 @@
         "8) Reserve scores above 85 only for truly exceptional actions; give scores below 30 to genuinely poor or invalid choices.\n"
         "9) Use exactly the given player UIDs.\n"
         "10) If nothing changes, set all *_change = 0."
->>>>>>> 1260df28
     )
     player_prompt: str = (
         "You are a player who operates in extremes — never taking the moderate path. "
