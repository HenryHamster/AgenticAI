--- conflicted
+++ resolved
@@ -71,11 +71,8 @@
                 "health": config.starting_health if hasattr(config, 'starting_health') else 100
             },
             "responses": [],
-<<<<<<< HEAD
-            "character_template_name": config.character_class if hasattr(config, 'character_class') and config.character_class else None
-=======
-            "agent_prompt": getattr(config, 'agent_prompt', "") or "",
->>>>>>> eaf73c4a
+            "character_template_name": config.character_class if hasattr(config, 'character_class') and config.character_class else None,
+            "agent_prompt": getattr(config, 'agent_prompt', "") or ""
         }
 
     return player_info
